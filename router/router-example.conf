--- conflicted
+++ resolved
@@ -36,17 +36,10 @@
 #
 # Examples:
 #
-<<<<<<< HEAD
-# pprof.bind 192.168.1.100:7271,10.0.0.1:7271
-# pprof.bind 127.0.0.1:7271
-# pprof.bind 0.0.0.0:7271
-pprof.bind 0.0.0.0:7271
-=======
 # pprof.addrs 192.168.1.100:7271,10.0.0.1:7271
 # pprof.addrs 127.0.0.1:7271
 # pprof.addrs 0.0.0.0:7271
 pprof.addrs localhost:7271
->>>>>>> de4b789d
 
 # This is used by router service get stat info by http.
 # By default router pprof listens for connections from local interfaces on 6972
@@ -54,17 +47,10 @@
 #
 # Examples:
 #
-<<<<<<< HEAD
-# stat.bind 192.168.1.100:7272,10.0.0.1:7273
-# stat.bind 127.0.0.1:7272
-# stat.bind 0.0.0.0:7272
-stat.bind 0.0.0.0:7272
-=======
 # stat.addrs 192.168.1.100:7272,10.0.0.1:7273
 # stat.addrs 127.0.0.1:7272
 # stat.addrs 0.0.0.0:7272
 stat.addrs localhost:7272
->>>>>>> de4b789d
 
 # The working directory.
 #
@@ -88,11 +74,7 @@
 # The rpc server ip:port bind.
 #
 # bind localhost:8092
-<<<<<<< HEAD
-bind 0.0.0.0:7270
-=======
 addrs 127.0.0.1:7270
->>>>>>> de4b789d
 
 [bucket]
 bucket 16
