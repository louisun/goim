package main

import (
	log "code.google.com/p/log4go"
	"encoding/json"
	"fmt"
	"io/ioutil"
	"net"
	"net/http"
	"strconv"
	"time"
)

func InitHTTP() error {
	// http listen
	for i := 0; i < len(Conf.HTTPAddrs); i++ {
		httpServeMux := http.NewServeMux()
		httpServeMux.HandleFunc("/1/push", Push)
<<<<<<< HEAD
		httpServeMux.HandleFunc("/1/pushs", Pushs)
		httpServeMux.HandleFunc("/1/push/all", PushAll)
		log.Info("start http listen:\"%s\"", bind)
		go httpListen(httpServeMux, bind)
=======
		log.Info("start http listen:\"%s\"", Conf.HTTPAddrs[i])
		go httpListen(httpServeMux, Conf.HTTPNetworks[i], Conf.HTTPAddrs[i])
>>>>>>> 3b5e54b3
	}
	return nil
}

func httpListen(mux *http.ServeMux, network, addr string) {
	httpServer := &http.Server{Handler: mux, ReadTimeout: Conf.HTTPReadTimeout, WriteTimeout: Conf.HTTPWriteTimeout}
	httpServer.SetKeepAlivesEnabled(true)
	l, err := net.Listen(network, addr)
	if err != nil {
		log.Error("net.Listen(\"%s\", \"%s\") error(%v)", network, addr, err)
		panic(err)
	}
	if err := httpServer.Serve(l); err != nil {
		log.Error("server.Serve() error(%v)", err)
		panic(err)
	}
}

// retPWrite marshal the result and write to client(post).
func retPWrite(w http.ResponseWriter, r *http.Request, res map[string]interface{}, body *string, start time.Time) {
	data, err := json.Marshal(res)
	if err != nil {
		log.Error("json.Marshal(\"%v\") error(%v)", res, err)
		return
	}
	dataStr := string(data)
	if _, err := w.Write([]byte(dataStr)); err != nil {
		log.Error("w.Write(\"%s\") error(%v)", dataStr, err)
	}
	log.Info("req: \"%s\", post: \"%s\", res:\"%s\", ip:\"%s\", time:\"%fs\"", r.URL.String(), *body, dataStr, r.RemoteAddr, time.Now().Sub(start).Seconds())
}

func Push(w http.ResponseWriter, r *http.Request) {
	if r.Method != "POST" {
		http.Error(w, "Method Not Allowed", 405)
		return
	}
	body := ""
	res := map[string]interface{}{"ret": OK}
	defer retPWrite(w, r, res, &body, time.Now())
	// param
	bodyBytes, err := ioutil.ReadAll(r.Body)
	if err != nil {
		res["ret"] = InternalErr
		log.Error("ioutil.ReadAll() failed (%v)", err)
		return
	}
	body = string(bodyBytes)
	params := r.URL.Query()
	userId, err := strconv.ParseInt(params.Get("userid"), 10, 64)
	if err != nil {
		res["ret"] = InternalErr
		return
	}

	//推送到kafka
	if err := pushTokafka(userId, bodyBytes); err != nil {
		res["ret"] = InternalErr
		log.Error("pushTokafka(%d) error(%v)", userId, err)
		return
	}

	res["ret"] = OK
	return
}

// {"m":"{"test":1}","u":"1,2,3"}
func Pushs(w http.ResponseWriter, r *http.Request) {
	if r.Method != "POST" {
		http.Error(w, "Method Not Allowed", 405)
		return
	}
	body := ""
	res := map[string]interface{}{"ret": OK}
	defer retPWrite(w, r, res, &body, time.Now())
	// param
	bodyBytes, err := ioutil.ReadAll(r.Body)
	if err != nil {
		res["ret"] = InternalErr
		log.Error("ioutil.ReadAll() failed (%s)", err)
		return
	}
	body = string(bodyBytes)
	log.Debug("pushs msg:%s", body)

	msg, userIds, err := parsePushsBody(bodyBytes)
	if err != nil {
		res["ret"] = InternalErr
		log.Error("parsePushsBody(\"%s\") error(%s)", bodyBytes, err)
		return
	}

	m := divideNode(userIds)
	divide := make(map[int32][]string) //map[comet.serverId]userIds
	for addr, us := range m {
		reply, err := getSubkeys(addr, us)
		if err != nil {
			res["ret"] = InternalErr
			log.Error("getSubkeys(\"%s\") error(%s)", addr, err)
			return
		}
		log.Debug("getSubkeys:%v addr:%s", reply.UserIds, addr)
		for j := 0; j < len(reply.UserIds); j++ {
			s := reply.Sessions[j]
			log.Debug("sessions seqs:%v serverids:%v", s.Seqs, s.Servers)
			for i := 0; i < len(s.Seqs); i++ {
				subkey := fmt.Sprintf("%d_%d", reply.UserIds[j], s.Seqs[i])
				subkeys, ok := divide[s.Servers[i]]
				if !ok {
					subkeys = make([]string, 0, 1000) //TODO:consider
				}
				divide[s.Servers[i]] = append(subkeys, subkey)
			}
		}
	}

	for cometId, subkeys := range divide {
		if err := pushsTokafka(cometId, subkeys, msg); err != nil {
			res["ret"] = InternalErr
			log.Error("pushsTokafka(cometId:\"%d\") error(%s)", cometId, err)
			return
		}
	}

	res["ret"] = OK
	return
}

type pushsBodyMsg struct {
	Msg     []byte  `json:"m"`
	UserIds []int64 `json:"u"`
}

func parsePushsBody(body []byte) (msg []byte, userIds []int64, err error) {
	tmp := pushsBodyMsg{}
	if err = json.Unmarshal(body, &tmp); err != nil {
		return
	}
	msg = tmp.Msg
	userIds = tmp.UserIds
	return
}

func PushAll(w http.ResponseWriter, r *http.Request) {
	if r.Method != "POST" {
		http.Error(w, "Method Not Allowed", 405)
		return
	}
	body := ""
	res := map[string]interface{}{"ret": OK}
	defer retPWrite(w, r, res, &body, time.Now())
	// param
	bodyBytes, err := ioutil.ReadAll(r.Body)
	if err != nil {
		res["ret"] = InternalErr
		log.Error("ioutil.ReadAll() failed (%v)", err)
		return
	}
	body = string(bodyBytes)
	log.Debug("pushall msg:%s", body)

	divide := make(map[int32][]string) //map[comet.serverId]userIds
	routers := getRouters()
	for addr, _ := range routers {
		//TODO: muti-routine get
		reply, err := getAllSubkeys(addr)
		if err != nil {
			res["ret"] = InternalErr
			log.Error("getAllSubkeys(\"%s\") error(%s)", addr, err)
			return
		}
		log.Debug("addr:%s getSubkeys:%v", addr, reply.UserIds)
		for j := 0; j < len(reply.UserIds); j++ {
			s := reply.Sessions[j]
			log.Debug("sessions seqs:%v serverids:%v", s.Seqs, s.Servers)
			for i := 0; i < len(s.Seqs); i++ {
				subkey := fmt.Sprintf("%d_%d", reply.UserIds[j], s.Seqs[i])
				subkeys, ok := divide[s.Servers[i]]
				if !ok {
					subkeys = make([]string, 0, 1000) //TODO:consider
				}
				divide[s.Servers[i]] = append(subkeys, subkey)
			}
		}
	}

	for cometId, subkeys := range divide {
		if err := pushsTokafka(cometId, subkeys, bodyBytes); err != nil {
			res["ret"] = InternalErr
			log.Error("pushsTokafka(cometId:\"%d\") error(%s)", cometId, err)
			return
		}
	}

	res["ret"] = OK
	return
}<|MERGE_RESOLUTION|>--- conflicted
+++ resolved
@@ -16,15 +16,10 @@
 	for i := 0; i < len(Conf.HTTPAddrs); i++ {
 		httpServeMux := http.NewServeMux()
 		httpServeMux.HandleFunc("/1/push", Push)
-<<<<<<< HEAD
 		httpServeMux.HandleFunc("/1/pushs", Pushs)
 		httpServeMux.HandleFunc("/1/push/all", PushAll)
-		log.Info("start http listen:\"%s\"", bind)
-		go httpListen(httpServeMux, bind)
-=======
 		log.Info("start http listen:\"%s\"", Conf.HTTPAddrs[i])
 		go httpListen(httpServeMux, Conf.HTTPNetworks[i], Conf.HTTPAddrs[i])
->>>>>>> 3b5e54b3
 	}
 	return nil
 }
