package main

import (
	log "code.google.com/p/log4go"
	"github.com/Terry-Mao/goim/libs/hash/ketama"
	rpc "github.com/Terry-Mao/protorpc"
	"strconv"
)

var (
	routerServiceMap = map[string]*rpc.Client{}
	routerQuit       = make(chan struct{}, 1)
	routerRing       *ketama.HashRing

	routerService           = "RouterRPC"
	routerServiceConnect    = "RouterRPC.Connect"
	routerServiceDisconnect = "RouterRPC.Disconnect"
)

<<<<<<< HEAD
func InitRouterRpc(addrs []string) (err error) {
=======
func InitRouter() (err error) {
>>>>>>> de4b789d
	var r *rpc.Client
	routerRing = ketama.NewRing(ketama.Base)
	for i := 0; i < len(Conf.RouterRPCAddrs); i++ {
		r, err = rpc.Dial(Conf.RouterRPCNetworks[i], Conf.RouterRPCAddrs[i])
		if err != nil {
			log.Error("rpc.Dial(\"%s\", \"%s\") error(%s)", Conf.RouterRPCNetworks[i], Conf.RouterRPCAddrs[i], err)
			return
		}
<<<<<<< HEAD
		go r.Ping(&r)
		log.Debug("router rpc addr:%s connect", addr)
		routerServiceMap[addr] = r
		routerRing.AddNode(addr, 1)
=======
		go rpc.Reconnect(&r, routerQuit, Conf.RouterRPCNetworks[i], Conf.RouterRPCAddrs[i])
		log.Debug("router rpc addr:%s connect", Conf.RouterRPCAddrs[i])
		routerServiceMap[Conf.RouterRPCAddrs[i]] = r
		routerRing.AddNode(Conf.RouterRPCAddrs[i], 1)
>>>>>>> de4b789d
	}
	routerRing.Bake()
	return
}

func RouterClient(userID int64) *rpc.Client {
	node := routerRing.Hash(strconv.FormatInt(userID, 10))
	return routerServiceMap[node]
}<|MERGE_RESOLUTION|>--- conflicted
+++ resolved
@@ -17,11 +17,7 @@
 	routerServiceDisconnect = "RouterRPC.Disconnect"
 )
 
-<<<<<<< HEAD
-func InitRouterRpc(addrs []string) (err error) {
-=======
 func InitRouter() (err error) {
->>>>>>> de4b789d
 	var r *rpc.Client
 	routerRing = ketama.NewRing(ketama.Base)
 	for i := 0; i < len(Conf.RouterRPCAddrs); i++ {
@@ -30,17 +26,10 @@
 			log.Error("rpc.Dial(\"%s\", \"%s\") error(%s)", Conf.RouterRPCNetworks[i], Conf.RouterRPCAddrs[i], err)
 			return
 		}
-<<<<<<< HEAD
-		go r.Ping(&r)
-		log.Debug("router rpc addr:%s connect", addr)
-		routerServiceMap[addr] = r
-		routerRing.AddNode(addr, 1)
-=======
 		go rpc.Reconnect(&r, routerQuit, Conf.RouterRPCNetworks[i], Conf.RouterRPCAddrs[i])
 		log.Debug("router rpc addr:%s connect", Conf.RouterRPCAddrs[i])
 		routerServiceMap[Conf.RouterRPCAddrs[i]] = r
 		routerRing.AddNode(Conf.RouterRPCAddrs[i], 1)
->>>>>>> de4b789d
 	}
 	routerRing.Bake()
 	return
