--- conflicted
+++ resolved
@@ -36,17 +36,10 @@
 #
 # Examples:
 #
-<<<<<<< HEAD
-# pprof.bind 192.168.1.100:7171,10.0.0.1:7171
-# pprof.bind 127.0.0.1:7171
-# pprof.bind 0.0.0.0:7171
-pprof.bind 0.0.0.0:7171
-=======
 # pprof.addrs 192.168.1.100:7171,10.0.0.1:7171
 # pprof.addrs 127.0.0.1:7171
 # pprof.addrs 0.0.0.0:7171
 pprof.addrs localhost:7171
->>>>>>> de4b789d
 
 # The rpc server ip:port bind.
 #
@@ -80,12 +73,8 @@
 log ./log.xml
 
 [router]
-<<<<<<< HEAD
+networks tcp
 addrs localhost:7270
 
 [kafka]
-addrs 172.16.4.173:9092,172.16.5.240:9092
-=======
-networks tcp
-addrs localhost:7270
->>>>>>> de4b789d
+addrs 172.16.4.173:9092,172.16.5.240:9092