// Copyright © 2014 Terry Mao, LiuDing All rights reserved.
// This file is part of gopush-cluster.

// gopush-cluster is free software: you can redistribute it and/or modify
// it under the terms of the GNU General Public License as published by
// the Free Software Foundation, either version 3 of the License, or
// (at your option) any later version.

// gopush-cluster is distributed in the hope that it will be useful,
// but WITHOUT ANY WARRANTY; without even the implied warranty of
// MERCHANTABILITY or FITNESS FOR A PARTICULAR PURPOSE.  See the
// GNU General Public License for more details.

// You should have received a copy of the GNU General Public License
// along with gopush-cluster.  If not, see <http://www.gnu.org/licenses/>.

package main

import (
	"flag"
	"github.com/Terry-Mao/goconf"
	"runtime"
	"time"
)

var (
	gconf    *goconf.Config
	Conf     *Config
	confFile string
)

func init() {
	flag.StringVar(&confFile, "c", "./logic.conf", " set logic config file path")
}

type Config struct {
	// base section
	PidFile          string        `goconf:"base:pidfile"`
	Dir              string        `goconf:"base:dir"`
	Log              string        `goconf:"base:log"`
	MaxProc          int           `goconf:"base:maxproc"`
	PprofAddrs       []string      `goconf:"base:pprof.addrs:,"`
	RPCAddrs         []string      `goconf:"base:rpc.addrs:,"`
	RPCNetworks      []string      `goconf:"base:rpc.networks:,"`
	HTTPAddrs        []string      `goconf:"base:http.addrs:,"`
	HTTPNetworks     []string      `goconf:"base:http.networks:,"`
	HTTPReadTimeout  time.Duration `goconf:"base:http.read.timeout:time"`
	HTTPWriteTimeout time.Duration `goconf:"base:http.write.timeout:time"`
	// router RPC
	RouterRPCNetworks []string `goconf:"router:networks:,"`
	RouterRPCAddrs    []string `goconf:"router:addrs:,"`
	// kafka
	KafkaAddrs []string `goconf:"kafka:addrs"`
}

func NewConfig() *Config {
	return &Config{
		// base section
		PidFile:    "/tmp/gopush-cluster-logic.pid",
		Dir:        "./",
		Log:        "./log/xml",
		MaxProc:    runtime.NumCPU(),
		PprofAddrs: []string{"localhost:6971"},
	}
}

// InitConfig init the global config.
func InitConfig() (err error) {
	Conf = NewConfig()
	gconf = goconf.New()
	if err = gconf.Parse(confFile); err != nil {
		return err
	}
	if err := gconf.Unmarshal(Conf); err != nil {
		return err
	}
<<<<<<< HEAD

=======
	if len(Conf.RPCNetworks) != len(Conf.RPCAddrs) || len(Conf.RouterRPCNetworks) != len(Conf.RouterRPCAddrs) || len(Conf.HTTPNetworks) != len(Conf.HTTPAddrs) {
		return ErrRPCConfig
	}
>>>>>>> 3b5e54b3
	return nil
}

func ReloadConfig() (*Config, error) {
	conf := NewConfig()
	ngconf, err := gconf.Reload()
	if err != nil {
		return nil, err
	}
	if err := ngconf.Unmarshal(conf); err != nil {
		return nil, err
	}
	gconf = ngconf
	return conf, nil
}<|MERGE_RESOLUTION|>--- conflicted
+++ resolved
@@ -74,13 +74,9 @@
 	if err := gconf.Unmarshal(Conf); err != nil {
 		return err
 	}
-<<<<<<< HEAD
-
-=======
 	if len(Conf.RPCNetworks) != len(Conf.RPCAddrs) || len(Conf.RouterRPCNetworks) != len(Conf.RouterRPCAddrs) || len(Conf.HTTPNetworks) != len(Conf.HTTPAddrs) {
 		return ErrRPCConfig
 	}
->>>>>>> 3b5e54b3
 	return nil
 }
 
