package main

import (
	log "code.google.com/p/log4go"
	"flag"
	"github.com/Terry-Mao/goim/libs/perf"
	"runtime"
)

var (
	DefaultServer *Server
)

func main() {
	flag.Parse()
	if err := InitConfig(); err != nil {
		panic(err)
	}
	runtime.GOMAXPROCS(Conf.MaxProc)
	log.LoadConfiguration(Conf.Log)
	defer log.Close()
	log.Info("comet[%s] start", Ver)
	perf.Init(Conf.PprofBind)
	// new server
	buckets := make([]*Bucket, Conf.Bucket)
	for i := 0; i < Conf.Bucket; i++ {
		buckets[i] = NewBucket(Conf.Channel, Conf.CliProto, Conf.SvrProto)
	}
	round := NewRound(Conf.ReadBuf, Conf.WriteBuf, Conf.Timer, Conf.TimerSize)
	operator := new(DefaultOperator)
	DefaultServer = NewServer(buckets, round, operator)
	if err := InitTCP(); err != nil {
		panic(err)
	}
	if err := InitWebsocket(); err != nil {
		panic(err)
	}
	if err := InitHTTP(); err != nil {
		panic(err)
	}
	if err := InitHTTPPush(); err != nil {
		panic(err)
	}
	// start rpc
	if err := InitRPCPush(); err != nil {
		panic(err)
	}
<<<<<<< HEAD
	if err := InitLogicRpc(Conf.LogicAddr); err != nil {
=======
	if err := InitLogicRpc(Conf.LogicNetwork, Conf.LogicAddr); err != nil {
>>>>>>> de4b789d
		panic(err)
	}
	// block until a signal is received.
	InitSignal()
}<|MERGE_RESOLUTION|>--- conflicted
+++ resolved
@@ -45,11 +45,7 @@
 	if err := InitRPCPush(); err != nil {
 		panic(err)
 	}
-<<<<<<< HEAD
-	if err := InitLogicRpc(Conf.LogicAddr); err != nil {
-=======
 	if err := InitLogicRpc(Conf.LogicNetwork, Conf.LogicAddr); err != nil {
->>>>>>> de4b789d
 		panic(err)
 	}
 	// block until a signal is received.
