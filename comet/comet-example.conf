--- conflicted
+++ resolved
@@ -203,19 +203,11 @@
 channel.num 1024
 
 [push]
-<<<<<<< HEAD
-http.push.bind 0.0.0.0:8082
+http.networks tcp
+http.addrs localhost:8082
+
 http.read.timeout 5s
 http.write.timeout 5s
-rpc.push.bind 0.0.0.0:8092
-
-[logic]
-=======
-http.networks tcp
-http.addrs localhost:8082
-
-http.read.timeout 5s
-http.write.timeout 5s
 
 rpc.networks tcp
 rpc.addrs localhost:8092
@@ -233,5 +225,4 @@
 # Examples:
 #
 # addr 0.0.0.0:6971
->>>>>>> de4b789d
 addr 127.0.0.1:7170