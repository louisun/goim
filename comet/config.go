// Copyright © 2014 Terry Mao, LiuDing All rights reserved.
// This file is part of gopush-cluster.

// gopush-cluster is free software: you can redistribute it and/or modify
// it under the terms of the GNU General Public License as published by
// the Free Software Foundation, either version 3 of the License, or
// (at your option) any later version.

// gopush-cluster is distributed in the hope that it will be useful,
// but WITHOUT ANY WARRANTY; without even the implied warranty of
// MERCHANTABILITY or FITNESS FOR A PARTICULAR PURPOSE.  See the
// GNU General Public License for more details.

// You should have received a copy of the GNU General Public License
// along with gopush-cluster.  If not, see <http://www.gnu.org/licenses/>.

package main

import (
	"flag"
	"github.com/Terry-Mao/goconf"
	"runtime"
	"time"
)

var (
	gconf    *goconf.Config
	Conf     *Config
	confFile string
)

func init() {
	flag.StringVar(&confFile, "c", "./comet.conf", " set comet config file path")
}

type Config struct {
	// base section
	PidFile   string   `goconf:"base:pidfile"`
	Dir       string   `goconf:"base:dir"`
	Log       string   `goconf:"base:log"`
	MaxProc   int      `goconf:"base:maxproc"`
	PprofBind []string `goconf:"base:pprof.bind:,"`
	StatBind  []string `goconf:"base:stat.bind:,"`
	ServerId  int32    `goconf:"base:server.id"`
	// tcp
	TCPBind      []string `goconf:"tcp:bind:,"`
	TCPSndbuf    int      `goconf:"tcp:sndbuf:memory"`
	TCPRcvbuf    int      `goconf:"tcp:rcvbuf:memory"`
	TCPKeepalive bool     `goconf:"tcp:keepalive"`
	// websocket
	WebsocketBind []string `goconf:"websocket:bind:,"`
	// http
	HTTPBind []string `goconf:"http:bind:,"`
	// proto section
	HandshakeTimeout time.Duration `goconf:"proto:handshake.timeout:time"`
	WriteTimeout     time.Duration `goconf:"proto:write.timeout:time"`
	ReadBuf          int           `goconf:"proto:readbuf"`
	WriteBuf         int           `goconf:"proto:writebuf"`
	ReadBufSize      int           `goconf:"proto:readbuf.size"`
	WriteBufSize     int           `goconf:"proto:writebuf.size"`
	// timer
	Timer     int `goconf:"proto:timer"`
	TimerSize int `goconf:"proto:timer.size"`
	// bucket
	Bucket   int `goconf:"bucket:bucket.num"`
	CliProto int `goconf:"bucket:cli.proto.num"`
	SvrProto int `goconf:"bucket:svr.proto.num"`
	Channel  int `goconf:"bucket:channel.num"`
	// push
	HTTPPushAddrs    []string      `goconf:"push:http.addrs:,"`
	HTTPPushNetworks []string      `goconf:"push:http.networks:,"`
	HTTPReadTimeout  time.Duration `goconf:"push:http.read.timeout:time"`
	HTTPWriteTimeout time.Duration `goconf:"push:http.write.timeout:time"`
	RPCPushAddrs     []string      `goconf:"push:rpc.addrs:,"`
	RPCPushNetworks  []string      `goconf:"push:rpc.networks:,"`
	// logic
<<<<<<< HEAD
	LogicAddr string `goconf:"logic:addr"`
=======
	LogicNetwork string `goconf:logic:network`
	LogicAddr    string `goconf:"logic:addr"`
>>>>>>> de4b789d
}

func NewConfig() *Config {
	return &Config{
		// base section
		PidFile:   "/tmp/gopush-cluster-comet.pid",
		Dir:       "./",
		Log:       "./log/xml",
		MaxProc:   runtime.NumCPU(),
		PprofBind: []string{"localhost:6971"},
		StatBind:  []string{"localhost:6972"},
		// tcp
		TCPBind:      []string{"localhost:8080"},
		TCPSndbuf:    1024,
		TCPRcvbuf:    1024,
		TCPKeepalive: false,
		// websocket
		WebsocketBind: []string{"localhost:8090"},
		// http
		HTTPBind: []string{"localhost:8070"},
		// proto section
		HandshakeTimeout: 5 * time.Second,
		WriteTimeout:     5 * time.Second,
		ReadBuf:          1024,
		WriteBuf:         1024,
		ReadBufSize:      1024,
		WriteBufSize:     1024,
		Timer:            1024,
		TimerSize:        1000,
		// bucket
		Bucket:   1024,
		CliProto: 1024,
		SvrProto: 1024,
		Channel:  1024,
		// push
		HTTPPushNetworks: []string{"tcp"},
		HTTPPushAddrs:    []string{"localhost:8082"},
		HTTPReadTimeout:  5 * time.Second,
		HTTPWriteTimeout: 5 * time.Second,
		RPCPushNetworks:  []string{"tcp"},
		RPCPushAddrs:     []string{"localhost:8083"},
	}
}

// InitConfig init the global config.
func InitConfig() (err error) {
	Conf = NewConfig()
	gconf = goconf.New()
	if err = gconf.Parse(confFile); err != nil {
		return err
	}
	if err := gconf.Unmarshal(Conf); err != nil {
		return err
	}
	return nil
}

func ReloadConfig() (*Config, error) {
	conf := NewConfig()
	ngconf, err := gconf.Reload()
	if err != nil {
		return nil, err
	}
	if err := ngconf.Unmarshal(conf); err != nil {
		return nil, err
	}
	gconf = ngconf
	return conf, nil
}<|MERGE_RESOLUTION|>--- conflicted
+++ resolved
@@ -74,12 +74,8 @@
 	RPCPushAddrs     []string      `goconf:"push:rpc.addrs:,"`
 	RPCPushNetworks  []string      `goconf:"push:rpc.networks:,"`
 	// logic
-<<<<<<< HEAD
-	LogicAddr string `goconf:"logic:addr"`
-=======
 	LogicNetwork string `goconf:logic:network`
 	LogicAddr    string `goconf:"logic:addr"`
->>>>>>> de4b789d
 }
 
 func NewConfig() *Config {
