package main

import (
	log "code.google.com/p/log4go"
	"golang.org/x/net/websocket"
	"time"
)

func (server *Server) serveWebsocket(conn *websocket.Conn, tr *Timer) {
	var (
		b   *Bucket
		ch  *Channel
		hb  time.Duration // heartbeat
		key string
		err error
		trd *TimerData
		p   = new(Proto)
	)
	// auth
	if trd, err = tr.Add(Conf.HandshakeTimeout, conn); err != nil {
		log.Error("handshake: timer.Add() error(%v)", err)
	} else {
		if key, hb, err = server.authWebsocket(conn, p); err != nil {
			log.Error("handshake: server.auth error(%v)", err)
		}
		//deltimer
		tr.Del(trd)
	}
	// failed
	if err != nil {
		if err = conn.Close(); err != nil {
			log.Error("handshake: conn.Close() error(%v)", err)
		}
		return
	}
	// TODO how to reuse channel
	// register key->channel
	b = server.Bucket(key)
	ch = NewChannel(Conf.CliProto, Conf.SvrProto)
	b.Put(key, ch)
	// hanshake ok start dispatch goroutine
	go server.dispatchWebsocket(conn, ch, hb, tr)
	for {
		// fetch a proto from channel free list
		if p, err = ch.CliProto.Set(); err != nil {
			log.Error("%s fetch client proto error(%v)", key, err)
			break
		}
		// parse request protocol
		if err = server.readWebsocketRequest(conn, p); err != nil {
			log.Error("%s read client request error(%v)", key, err)
			break
		}
		// send to writer
		ch.CliProto.SetAdv()
		ch.Signal()
	}
	// dialog finish
	// revoke the subkey
	// revoke the remote subkey
	// close the net.Conn
	// read & write goroutine
	// return channel to bucket's free list
	// may call twice
	if err = conn.Close(); err != nil {
		log.Error("reader: conn.Close() error(%v)")
	}
	ch.Finish()
	b.Del(key)
	if err = server.operator.Disconnect(key); err != nil {
		log.Error("%s operator do disconnect error(%v)", key, err)
	}
	log.Debug("%s serverconn goroutine exit", key)
	return
}

// dispatch accepts connections on the listener and serves requests
// for each incoming connection.  dispatch blocks; the caller typically
// invokes it in a go statement.
func (server *Server) dispatchWebsocket(conn *websocket.Conn, ch *Channel, hb time.Duration, tr *Timer) {
	var (
		p   *Proto
		err error
		trd *TimerData
	)
	log.Debug("start dispatch goroutine")
	if trd, err = tr.Add(hb, conn); err != nil {
		log.Error("dispatch: timer.Add() error(%v)", err)
		goto failed
	}
	for {
		if !ch.Ready() {
			goto failed
		}
		// fetch message from clibox(client send)
		for {
			if p, err = ch.CliProto.Get(); err != nil {
				break
			}
			if p.Operation == OP_HEARTBEAT {
				// Use a previous timer value if difference between it and a new
				// value is less than TIMER_LAZY_DELAY milliseconds: this allows
				// to minimize the minheap operations for fast connections.
				if !trd.Lazy(hb) {
					tr.Del(trd)
					if trd, err = tr.Add(hb, conn); err != nil {
						log.Error("dispatch: timer.Add() error(%v)", err)
						goto failed
					}
				}
				// heartbeat
				p.Body = nil
				p.Operation = OP_HEARTBEAT_REPLY
			} else {
				// process message
				if err = server.operator.Operate(p); err != nil {
					log.Error("operator.Operate() error(%v)", err)
					goto failed
				}
			}
			if err = server.writeWebsocketResponse(conn, p); err != nil {
				log.Error("server.sendTCPResponse() error(%v)", err)
				goto failed
			}
			ch.CliProto.GetAdv()
		}
		// fetch message from svrbox(server send)
		for {
			if p, err = ch.SvrProto.Get(); err != nil {
				break
			}
			// just forward the message
			if err = server.writeWebsocketResponse(conn, p); err != nil {
				log.Error("server.sendTCPResponse() error(%v)", err)
				goto failed
			}
			ch.SvrProto.GetAdv()
		}
	}
failed:
	// wake reader up
	if err = conn.Close(); err != nil {
		log.Error("conn.Close() error(%v)", err)
	}
	// deltimer
	tr.Del(trd)
	log.Debug("dispatch goroutine exit")
	return
}

// auth for goim handshake with client, use rsa & aes.
func (server *Server) authWebsocket(conn *websocket.Conn, p *Proto) (subKey string, heartbeat time.Duration, err error) {
	if err = server.readWebsocketRequest(conn, p); err != nil {
		return
	}
	if p.Operation != OP_AUTH {
		log.Warn("auth operation not valid: %d", p.Operation)
		err = ErrOperation
		return
	}
	if subKey, heartbeat, err = server.operator.Connect(p); err != nil {
		log.Error("operator.Connect error(%v)", err)
		return
	}
	p.Body = nil
	p.Operation = OP_AUTH_REPLY
	if err = server.writeWebsocketResponse(conn, p); err != nil {
		log.Error("[%s] server.sendTCPResponse() error(%v)", subKey, err)
	}
	return
}

// readRequest
func (server *Server) readWebsocketRequest(conn *websocket.Conn, proto *Proto) (err error) {
	if err = websocket.JSON.Receive(conn, proto); err != nil {
		log.Error("websocket.JSON.Receive() error(%v)", err)
	}
	return
}

// sendResponse send resp to client, sendResponse must be goroutine safe.
func (server *Server) writeWebsocketResponse(conn *websocket.Conn, proto *Proto) (err error) {
	if proto.Body == nil {
		proto.Body = emptyJSONBody
	}
	if err = websocket.JSON.Send(conn, proto); err != nil {
		log.Error("websocket.JSON.Send() error(%v)", err)
	}
<<<<<<< HEAD
=======
	proto.Reset()
>>>>>>> 2408fe6d
	return
}<|MERGE_RESOLUTION|>--- conflicted
+++ resolved
@@ -186,9 +186,6 @@
 	if err = websocket.JSON.Send(conn, proto); err != nil {
 		log.Error("websocket.JSON.Send() error(%v)", err)
 	}
-<<<<<<< HEAD
-=======
 	proto.Reset()
->>>>>>> 2408fe6d
 	return
 }